#include <algorithm>
#include <cmath>

#include <sys/types.h>
#include <sys/stat.h>
#include <fcntl.h>

#include "build-result.hh"
#include "path.hh"
#include "serve-protocol.hh"
#include "state.hh"
#include "current-process.hh"
#include "processes.hh"
#include "util.hh"
#include "serve-protocol.hh"
#include "serve-protocol-impl.hh"
#include "finally.hh"
#include "url.hh"

using namespace nix;


struct Child
{
    Pid pid;
    AutoCloseFD to, from;
};


static void append(Strings & dst, const Strings & src)
{
    dst.insert(dst.end(), src.begin(), src.end());
}

namespace nix::build_remote {

static Strings extraStoreArgs(std::string & machine)
{
    Strings result;
    try {
        auto parsed = parseURL(machine);
        if (parsed.scheme != "ssh") {
            throw SysError("Currently, only (legacy-)ssh stores are supported!");
        }
        machine = parsed.authority.value_or("");
        auto remoteStore = parsed.query.find("remote-store");
        if (remoteStore != parsed.query.end()) {
            result = {"--store", shellEscape(remoteStore->second)};
        }
    } catch (BadURL &) {
        // We just try to continue with `machine->sshName` here for backwards compat.
    }

    return result;
}

static void openConnection(Machine::ptr machine, Path tmpDir, int stderrFD, Child & child)
{
    std::string pgmName;
    Pipe to, from;
    to.create();
    from.create();

    Strings argv;
    if (machine->isLocalhost()) {
        pgmName = "nix-store";
        argv = {"nix-store", "--builders", "", "--serve", "--write"};
    } else {
        pgmName = "ssh";
        auto sshName = machine->sshName;
        Strings extraArgs = extraStoreArgs(sshName);
        argv = {"ssh", sshName};
        if (machine->sshKey != "") append(argv, {"-i", machine->sshKey});
        if (machine->sshPublicHostKey != "") {
            Path fileName = tmpDir + "/host-key";
            auto p = machine->sshName.find("@");
            std::string host = p != std::string::npos ? std::string(machine->sshName, p + 1) : machine->sshName;
            writeFile(fileName, host + " " + machine->sshPublicHostKey + "\n");
            append(argv, {"-oUserKnownHostsFile=" + fileName});
        }
        append(argv,
            { "-x", "-a", "-oBatchMode=yes", "-oConnectTimeout=60", "-oTCPKeepAlive=yes"
            , "--", "nix-store", "--serve", "--write" });
        append(argv, extraArgs);
    }

    child.pid = startProcess([&]() {
        restoreProcessContext();

        if (dup2(to.readSide.get(), STDIN_FILENO) == -1)
            throw SysError("cannot dup input pipe to stdin");

        if (dup2(from.writeSide.get(), STDOUT_FILENO) == -1)
            throw SysError("cannot dup output pipe to stdout");

        if (dup2(stderrFD, STDERR_FILENO) == -1)
            throw SysError("cannot dup stderr");

        execvp(argv.front().c_str(), (char * *) stringsToCharPtrs(argv).data()); // FIXME: remove cast

        throw SysError("cannot start %s", pgmName);
    });

    to.readSide = -1;
    from.writeSide = -1;

    child.to = to.writeSide.release();
    child.from = from.readSide.release();
}


static void copyClosureTo(
    Machine::Connection & conn,
    Store & destStore,
    const StorePathSet & paths,
    SubstituteFlag useSubstitutes = NoSubstitute)
{
    StorePathSet closure;
    destStore.computeFSClosure(paths, closure);

    /* Send the "query valid paths" command with the "lock" option
       enabled. This prevents a race where the remote host
       garbage-collect paths that are already there. Optionally, ask
       the remote host to substitute missing paths. */
    // FIXME: substitute output pollutes our build log
    conn.to << ServeProto::Command::QueryValidPaths << 1 << useSubstitutes;
    ServeProto::write(destStore, conn, closure);
    conn.to.flush();

    /* Get back the set of paths that are already valid on the remote
       host. */
    auto present = ServeProto::Serialise<StorePathSet>::read(destStore, conn);

    if (present.size() == closure.size()) return;

    auto sorted = destStore.topoSortPaths(closure);

    StorePathSet missing;
    for (auto i = sorted.rbegin(); i != sorted.rend(); ++i)
        if (!present.count(*i)) missing.insert(*i);

    printMsg(lvlDebug, "sending %d missing paths", missing.size());

    std::unique_lock<std::timed_mutex> sendLock(conn.machine->state->sendLock,
        std::chrono::seconds(600));

    conn.to << ServeProto::Command::ImportPaths;
    destStore.exportPaths(missing, conn.to);
    conn.to.flush();

    if (readInt(conn.from) != 1)
        throw Error("remote machine failed to import closure");
}


// FIXME: use Store::topoSortPaths().
static StorePaths reverseTopoSortPaths(const std::map<StorePath, ValidPathInfo> & paths)
{
    StorePaths sorted;
    StorePathSet visited;

    std::function<void(const StorePath & path)> dfsVisit;

    dfsVisit = [&](const StorePath & path) {
        if (!visited.insert(path).second) return;

        auto info = paths.find(path);
        auto references = info == paths.end() ? StorePathSet() : info->second.references;

        for (auto & i : references)
            /* Don't traverse into paths that don't exist.  That can
               happen due to substitutes for non-existent paths. */
            if (i != path && paths.count(i))
                dfsVisit(i);

        sorted.push_back(path);
    };

    for (auto & i : paths)
        dfsVisit(i.first);

    return sorted;
}

/**
 * Replace the input derivations by their output paths to send a minimal closure
 * to the builder.
 *
 * If we can afford it, resolve it, so that the newly generated derivation still
 * has some sensible output paths.
 */
BasicDerivation inlineInputDerivations(Store & store, Derivation & drv, const StorePath & drvPath)
{
    BasicDerivation ret;
    if (!drv.type().hasKnownOutputPaths()) {
        auto maybeBasicDrv = drv.tryResolve(store);
        if (!maybeBasicDrv)
            throw Error(
                "the derivation '%s' can’t be resolved. It’s probably "
                "missing some outputs",
                store.printStorePath(drvPath));
        ret = *maybeBasicDrv;
    } else {
        // If the derivation is a real `InputAddressed` derivation, we must
        // resolve it manually to keep the original output paths
        ret = BasicDerivation(drv);
        for (auto & [drvPath, node] : drv.inputDrvs.map) {
            auto drv2 = store.readDerivation(drvPath);
            auto drv2Outputs = drv2.outputsAndOptPaths(store);
            for (auto & name : node.value) {
                auto inputPath = drv2Outputs.at(name);
                ret.inputSrcs.insert(*inputPath.second);
            }
        }
    }
    return ret;
}

static std::pair<Path, AutoCloseFD> openLogFile(const std::string & logDir, const StorePath & drvPath)
{
    std::string base(drvPath.to_string());
    auto logFile = logDir + "/" + std::string(base, 0, 2) + "/" + std::string(base, 2);

    createDirs(dirOf(logFile));

    AutoCloseFD logFD = open(logFile.c_str(), O_CREAT | O_TRUNC | O_WRONLY, 0666);
    if (!logFD) throw SysError("creating log file ‘%s’", logFile);

    return {std::move(logFile), std::move(logFD)};
}

/**
 * @param conn is not fully initialized; it is this functions job to set
 * the `remoteVersion` field after the handshake is completed.
 * Therefore, no `ServeProto::Serialize` functions can be used until
 * that field is set.
 */
static void handshake(Machine::Connection & conn, unsigned int repeats)
{
    conn.to << SERVE_MAGIC_1 << 0x206;
    conn.to.flush();

    unsigned int magic = readInt(conn.from);
    if (magic != SERVE_MAGIC_2)
        throw Error("protocol mismatch with ‘nix-store --serve’ on ‘%1%’", conn.machine->sshName);
    conn.remoteVersion = readInt(conn.from);
    // Now `conn` is initialized.
    if (GET_PROTOCOL_MAJOR(conn.remoteVersion) != 0x200)
        throw Error("unsupported ‘nix-store --serve’ protocol version on ‘%1%’", conn.machine->sshName);
    if (GET_PROTOCOL_MINOR(conn.remoteVersion) < 3 && repeats > 0)
        throw Error("machine ‘%1%’ does not support repeating a build; please upgrade it to Nix 1.12", conn.machine->sshName);
}

static BasicDerivation sendInputs(
    State & state,
    Step & step,
    Store & localStore,
    Store & destStore,
    Machine::Connection & conn,
    unsigned int & overhead,
    counter & nrStepsWaiting,
    counter & nrStepsCopyingTo
)
{
    BasicDerivation basicDrv = inlineInputDerivations(localStore, *step.drv, step.drvPath);

    /* Ensure that the inputs exist in the destination store. This is
       a no-op for regular stores, but for the binary cache store,
       this will copy the inputs to the binary cache from the local
       store. */
    if (&localStore != &destStore) {
        copyClosure(localStore, destStore,
            step.drv->inputSrcs,
            NoRepair, NoCheckSigs, NoSubstitute);
    }

    {
        auto mc1 = std::make_shared<MaintainCount<counter>>(nrStepsWaiting);
        mc1.reset();
        MaintainCount<counter> mc2(nrStepsCopyingTo);

        printMsg(lvlDebug, "sending closure of ‘%s’ to ‘%s’",
            localStore.printStorePath(step.drvPath), conn.machine->sshName);

        auto now1 = std::chrono::steady_clock::now();

        /* Copy the input closure. */
        if (conn.machine->isLocalhost()) {
            StorePathSet closure;
            destStore.computeFSClosure(basicDrv.inputSrcs, closure);
            copyPaths(destStore, localStore, closure, NoRepair, NoCheckSigs, NoSubstitute);
        } else {
            copyClosureTo(conn, destStore, basicDrv.inputSrcs, Substitute);
        }

        auto now2 = std::chrono::steady_clock::now();

        overhead += std::chrono::duration_cast<std::chrono::milliseconds>(now2 - now1).count();
    }

    return basicDrv;
}

static BuildResult performBuild(
    Machine::Connection & conn,
    Store & localStore,
    StorePath drvPath,
    const BasicDerivation & drv,
    const State::BuildOptions & options,
    counter & nrStepsBuilding
)
{
    conn.to << ServeProto::Command::BuildDerivation << localStore.printStorePath(drvPath);
    writeDerivation(conn.to, localStore, drv);
    conn.to << options.maxSilentTime << options.buildTimeout;
    if (GET_PROTOCOL_MINOR(conn.remoteVersion) >= 2)
        conn.to << options.maxLogSize;
    if (GET_PROTOCOL_MINOR(conn.remoteVersion) >= 3) {
        conn.to
            << options.repeats // == build-repeat
            << options.enforceDeterminism;
    }
    conn.to.flush();

    BuildResult result;

    time_t startTime, stopTime;

    startTime = time(0);
    {
        MaintainCount<counter> mc(nrStepsBuilding);
        result = ServeProto::Serialise<BuildResult>::read(localStore, conn);
    }
<<<<<<< HEAD

    // Get the newly built outputs, either from the remote if it
    // supports it, or by introspecting the derivation if the remote is
    // too old.
    if (GET_PROTOCOL_MINOR(conn.remoteVersion) >= 6) {
        auto builtOutputs = ServeProto::Serialise<DrvOutputs>::read(localStore, conn);
        for (auto && [output, realisation] : builtOutputs)
            result.builtOutputs.insert_or_assign(
                std::move(output.outputName),
                std::move(realisation));
    } else {
        // If the remote is too old to handle CA derivations, we can’t get this
        // far anyways
        assert(drv.type().hasKnownOutputPaths());
        DerivationOutputsAndOptPaths drvOutputs = drv.outputsAndOptPaths(localStore);
        auto outputHashes = staticOutputHashes(localStore, drv);
        for (auto & [outputName, output] : drvOutputs) {
            auto outputPath = output.second;
            // We’ve just asserted that the output paths of the derivation
            // were known
            assert(outputPath);
            auto outputHash = outputHashes.at(outputName);
            auto drvOutput = DrvOutput { outputHash, outputName };
            result.builtOutputs.insert_or_assign(
                std::move(outputName),
                Realisation { drvOutput, *outputPath });
        }
=======
    stopTime = time(0);

    if (!result.startTime) {
        // If the builder gave `startTime = 0`, use our measurements
        // instead of the builder's.
        //
        // Note: this represents the duration of a single round, rather
        // than all rounds.
        result.startTime = startTime;
        result.stopTime = stopTime;
>>>>>>> 411e4d0c
    }

    return result;
}

static std::map<StorePath, ValidPathInfo> queryPathInfos(
    Machine::Connection & conn,
    Store & localStore,
    StorePathSet & outputs,
    size_t & totalNarSize
)
{

    /* Get info about each output path. */
    std::map<StorePath, ValidPathInfo> infos;
    conn.to << ServeProto::Command::QueryPathInfos;
    ServeProto::write(localStore, conn, outputs);
    conn.to.flush();
    while (true) {
        auto storePathS = readString(conn.from);
        if (storePathS == "") break;
        auto deriver = readString(conn.from); // deriver
        auto references = ServeProto::Serialise<StorePathSet>::read(localStore, conn);
        readLongLong(conn.from); // download size
        auto narSize = readLongLong(conn.from);
        auto narHash = Hash::parseAny(readString(conn.from), htSHA256);
        auto ca = ContentAddress::parseOpt(readString(conn.from));
        readStrings<StringSet>(conn.from); // sigs
        ValidPathInfo info(localStore.parseStorePath(storePathS), narHash);
        assert(outputs.count(info.path));
        info.references = references;
        info.narSize = narSize;
        totalNarSize += info.narSize;
        info.narHash = narHash;
        info.ca = ca;
        if (deriver != "")
            info.deriver = localStore.parseStorePath(deriver);
        infos.insert_or_assign(info.path, info);
    }

    return infos;
}

static void copyPathFromRemote(
    Machine::Connection & conn,
    NarMemberDatas & narMembers,
    Store & localStore,
    Store & destStore,
    const ValidPathInfo & info
)
{
      /* Receive the NAR from the remote and add it to the
          destination store. Meanwhile, extract all the info from the
          NAR that getBuildOutput() needs. */
      auto source2 = sinkToSource([&](Sink & sink)
      {
          /* Note: we should only send the command to dump the store
              path to the remote if the NAR is actually going to get read
              by the destination store, which won't happen if this path
              is already valid on the destination store. Since this
              lambda function only gets executed if someone tries to read
              from source2, we will send the command from here rather
              than outside the lambda. */
          conn.to << ServeProto::Command::DumpStorePath << localStore.printStorePath(info.path);
          conn.to.flush();

          TeeSource tee(conn.from, sink);
          extractNarData(tee, localStore.printStorePath(info.path), narMembers);
      });

      destStore.addToStore(info, *source2, NoRepair, NoCheckSigs);
}

static void copyPathsFromRemote(
    Machine::Connection & conn,
    NarMemberDatas & narMembers,
    Store & localStore,
    Store & destStore,
    const std::map<StorePath, ValidPathInfo> & infos
)
{
      auto pathsSorted = reverseTopoSortPaths(infos);

      for (auto & path : pathsSorted) {
          auto & info = infos.find(path)->second;
          copyPathFromRemote(conn, narMembers, localStore, destStore, info);
      }

}

}

/* using namespace nix::build_remote; */

void RemoteResult::updateWithBuildResult(const nix::BuildResult & buildResult)
{
    startTime = buildResult.startTime;
    stopTime = buildResult.stopTime;
    timesBuilt = buildResult.timesBuilt;
    errorMsg = buildResult.errorMsg;
    isNonDeterministic = buildResult.isNonDeterministic;

    switch ((BuildResult::Status) buildResult.status) {
        case BuildResult::Built:
            stepStatus = bsSuccess;
            break;
        case BuildResult::Substituted:
        case BuildResult::AlreadyValid:
            stepStatus = bsSuccess;
            isCached = true;
            break;
        case BuildResult::PermanentFailure:
            stepStatus = bsFailed;
            canCache = true;
            errorMsg = "";
            break;
        case BuildResult::InputRejected:
        case BuildResult::OutputRejected:
            stepStatus = bsFailed;
            canCache = true;
            break;
        case BuildResult::TransientFailure:
            stepStatus = bsFailed;
            canRetry = true;
            errorMsg = "";
            break;
        case BuildResult::TimedOut:
            stepStatus = bsTimedOut;
            errorMsg = "";
            break;
        case BuildResult::MiscFailure:
            stepStatus = bsAborted;
            canRetry = true;
            break;
        case BuildResult::LogLimitExceeded:
            stepStatus = bsLogLimitExceeded;
            break;
        case BuildResult::NotDeterministic:
            stepStatus = bsNotDeterministic;
            canRetry = false;
            canCache = true;
            break;
        default:
            stepStatus = bsAborted;
            break;
    }

}


void State::buildRemote(ref<Store> destStore,
    Machine::ptr machine, Step::ptr step,
    const BuildOptions & buildOptions,
    RemoteResult & result, std::shared_ptr<ActiveStep> activeStep,
    std::function<void(StepState)> updateStep,
    NarMemberDatas & narMembers)
{
    assert(BuildResult::TimedOut == 8);

    auto [logFile, logFD] = build_remote::openLogFile(logDir, step->drvPath);
    AutoDelete logFileDel(logFile, false);
    result.logFile = logFile;

    nix::Path tmpDir = createTempDir();
    AutoDelete tmpDirDel(tmpDir, true);

    try {

        updateStep(ssConnecting);

        // FIXME: rewrite to use Store.
        Child child;
        build_remote::openConnection(machine, tmpDir, logFD.get(), child);

        {
            auto activeStepState(activeStep->state_.lock());
            if (activeStepState->cancelled) throw Error("step cancelled");
            activeStepState->pid = child.pid;
        }

        Finally clearPid([&]() {
            auto activeStepState(activeStep->state_.lock());
            activeStepState->pid = -1;

            /* FIXME: there is a slight race here with step
               cancellation in State::processQueueChange(), which
               could call kill() on this pid after we've done waitpid()
               on it. With pid wrap-around, there is a tiny
               possibility that we end up killing another
               process. Meh. */
        });

        Machine::Connection conn {
            .from = child.from.get(),
            .to = child.to.get(),
            .machine = machine,
        };

        Finally updateStats([&]() {
            bytesReceived += conn.from.read;
            bytesSent += conn.to.written;
        });

        try {
          build_remote::handshake(conn, buildOptions.repeats);
        } catch (EndOfFile & e) {
            child.pid.wait();
            std::string s = chomp(readFile(result.logFile));
            throw Error("cannot connect to ‘%1%’: %2%", machine->sshName, s);
        }

        {
            auto info(machine->state->connectInfo.lock());
            info->consecutiveFailures = 0;
        }

        /* Gather the inputs. If the remote side is Nix <= 1.9, we have to
           copy the entire closure of ‘drvPath’, as well as the required
           outputs of the input derivations. On Nix > 1.9, we only need to
           copy the immediate sources of the derivation and the required
           outputs of the input derivations. */
        updateStep(ssSendingInputs);
        BasicDerivation resolvedDrv = build_remote::sendInputs(*this, *step, *localStore, *destStore, conn, result.overhead, nrStepsWaiting, nrStepsCopyingTo);

        logFileDel.cancel();

        /* Truncate the log to get rid of messages about substitutions
            etc. on the remote system. */
        if (lseek(logFD.get(), SEEK_SET, 0) != 0)
            throw SysError("seeking to the start of log file ‘%s’", result.logFile);

        if (ftruncate(logFD.get(), 0) == -1)
            throw SysError("truncating log file ‘%s’", result.logFile);

        logFD = -1;

        /* Do the build. */
        printMsg(lvlDebug, "building ‘%s’ on ‘%s’",
            localStore->printStorePath(step->drvPath),
            machine->sshName);

        updateStep(ssBuilding);

        BuildResult buildResult = build_remote::performBuild(
            conn,
            *localStore,
            step->drvPath,
            resolvedDrv,
            buildOptions,
            nrStepsBuilding
        );

        result.updateWithBuildResult(buildResult);

        if (result.stepStatus != bsSuccess) return;

        result.errorMsg = "";

        /* If the path was substituted or already valid, then we didn't
           get a build log. */
        if (result.isCached) {
            printMsg(lvlInfo, "outputs of ‘%s’ substituted or already valid on ‘%s’",
                localStore->printStorePath(step->drvPath), machine->sshName);
            unlink(result.logFile.c_str());
            result.logFile = "";
        }

        StorePathSet outputs;
        for (auto & [_, realisation] : buildResult.builtOutputs)
            outputs.insert(realisation.outPath);

        /* Copy the output paths. */
        if (!machine->isLocalhost() || localStore != std::shared_ptr<Store>(destStore)) {
            updateStep(ssReceivingOutputs);

            MaintainCount<counter> mc(nrStepsCopyingFrom);

            auto now1 = std::chrono::steady_clock::now();

            size_t totalNarSize = 0;
            auto infos = build_remote::queryPathInfos(conn, *localStore, outputs, totalNarSize);

            if (totalNarSize > maxOutputSize) {
                result.stepStatus = bsNarSizeLimitExceeded;
                return;
            }

            /* Copy each path. */
            printMsg(lvlDebug, "copying outputs of ‘%s’ from ‘%s’ (%d bytes)",
                localStore->printStorePath(step->drvPath), machine->sshName, totalNarSize);

            build_remote::copyPathsFromRemote(conn, narMembers, *localStore, *destStore, infos);
            auto now2 = std::chrono::steady_clock::now();

            result.overhead += std::chrono::duration_cast<std::chrono::milliseconds>(now2 - now1).count();
        }

        /* Register the outputs of the newly built drv */
        if (experimentalFeatureSettings.isEnabled(Xp::CaDerivations)) {
            auto outputHashes = staticOutputHashes(*localStore, *step->drv);
            for (auto & [outputName, realisation] : buildResult.builtOutputs) {
                // Register the resolved drv output
                localStore->registerDrvOutput(realisation);
                destStore->registerDrvOutput(realisation);

                // Also register the unresolved one
                auto unresolvedRealisation = realisation;
                unresolvedRealisation.signatures.clear();
                unresolvedRealisation.id.drvHash = outputHashes.at(outputName);
                localStore->registerDrvOutput(unresolvedRealisation);
                destStore->registerDrvOutput(unresolvedRealisation);
            }
        }

        /* Shut down the connection. */
        child.to = -1;
        child.pid.wait();

    } catch (Error & e) {
        /* Disable this machine until a certain period of time has
           passed. This period increases on every consecutive
           failure. However, don't count failures that occurred soon
           after the last one (to take into account steps started in
           parallel). */
        auto info(machine->state->connectInfo.lock());
        auto now = std::chrono::system_clock::now();
        if (info->consecutiveFailures == 0 || info->lastFailure < now - std::chrono::seconds(30)) {
            info->consecutiveFailures = std::min(info->consecutiveFailures + 1, (unsigned int) 4);
            info->lastFailure = now;
            int delta = retryInterval * std::pow(retryBackoff, info->consecutiveFailures - 1) + (rand() % 30);
            printMsg(lvlInfo, "will disable machine ‘%1%’ for %2%s", machine->sshName, delta);
            info->disabledUntil = now + std::chrono::seconds(delta);
        }
        throw;
    }
}<|MERGE_RESOLUTION|>--- conflicted
+++ resolved
@@ -331,18 +331,22 @@
         MaintainCount<counter> mc(nrStepsBuilding);
         result = ServeProto::Serialise<BuildResult>::read(localStore, conn);
     }
-<<<<<<< HEAD
-
-    // Get the newly built outputs, either from the remote if it
-    // supports it, or by introspecting the derivation if the remote is
-    // too old.
-    if (GET_PROTOCOL_MINOR(conn.remoteVersion) >= 6) {
-        auto builtOutputs = ServeProto::Serialise<DrvOutputs>::read(localStore, conn);
-        for (auto && [output, realisation] : builtOutputs)
-            result.builtOutputs.insert_or_assign(
-                std::move(output.outputName),
-                std::move(realisation));
-    } else {
+    stopTime = time(0);
+
+    if (!result.startTime) {
+        // If the builder gave `startTime = 0`, use our measurements
+        // instead of the builder's.
+        //
+        // Note: this represents the duration of a single round, rather
+        // than all rounds.
+        result.startTime = startTime;
+        result.stopTime = stopTime;
+    }
+
+    // If the protocol was too old to give us `builtOutputs`, initialize
+    // it manually by introspecting the derivation.
+    if (GET_PROTOCOL_MINOR(conn.remoteVersion) < 6)
+    {
         // If the remote is too old to handle CA derivations, we can’t get this
         // far anyways
         assert(drv.type().hasKnownOutputPaths());
@@ -359,18 +363,6 @@
                 std::move(outputName),
                 Realisation { drvOutput, *outputPath });
         }
-=======
-    stopTime = time(0);
-
-    if (!result.startTime) {
-        // If the builder gave `startTime = 0`, use our measurements
-        // instead of the builder's.
-        //
-        // Note: this represents the duration of a single round, rather
-        // than all rounds.
-        result.startTime = startTime;
-        result.stopTime = stopTime;
->>>>>>> 411e4d0c
     }
 
     return result;
