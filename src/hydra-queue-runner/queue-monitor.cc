#include "state.hh"
#include "hydra-build-result.hh"
#include "globals.hh"

#include <cstring>

using namespace nix;


void State::queueMonitor()
{
    while (true) {
        try {
            queueMonitorLoop();
        } catch (std::exception & e) {
            printError("queue monitor: %s", e.what());
            sleep(10); // probably a DB problem, so don't retry right away
        }
    }
}


void State::queueMonitorLoop()
{
    auto conn(dbPool.get());

    receiver buildsAdded(*conn, "builds_added");
    receiver buildsRestarted(*conn, "builds_restarted");
    receiver buildsCancelled(*conn, "builds_cancelled");
    receiver buildsDeleted(*conn, "builds_deleted");
    receiver buildsBumped(*conn, "builds_bumped");
    receiver jobsetSharesChanged(*conn, "jobset_shares_changed");

    auto destStore = getDestStore();

    unsigned int lastBuildId = 0;

    bool quit = false;
    while (!quit) {
        localStore->clearPathInfoCache();

        bool done = getQueuedBuilds(*conn, destStore, lastBuildId);

        if (buildOne && buildOneDone) quit = true;

        /* Sleep until we get notification from the database about an
           event. */
        if (done && !quit) {
            conn->await_notification();
            nrQueueWakeups++;
        } else
            conn->get_notifs();

        if (auto lowestId = buildsAdded.get()) {
            lastBuildId = std::min(lastBuildId, static_cast<unsigned>(std::stoul(*lowestId) - 1));
            printMsg(lvlTalkative, "got notification: new builds added to the queue");
        }
        if (buildsRestarted.get()) {
            printMsg(lvlTalkative, "got notification: builds restarted");
            lastBuildId = 0; // check all builds
        }
        if (buildsCancelled.get() || buildsDeleted.get() || buildsBumped.get()) {
            printMsg(lvlTalkative, "got notification: builds cancelled or bumped");
            processQueueChange(*conn);
        }
        if (jobsetSharesChanged.get()) {
            printMsg(lvlTalkative, "got notification: jobset shares changed");
            processJobsetSharesChange(*conn);
        }
    }

    exit(0);
}


struct PreviousFailure : public std::exception {
    Step::ptr step;
    PreviousFailure(Step::ptr step) : step(step) { }
};


bool State::getQueuedBuilds(Connection & conn,
    ref<Store> destStore, unsigned int & lastBuildId)
{
    prom.queue_checks_started.Increment();

    printInfo("checking the queue for builds > %d...", lastBuildId);

    /* Grab the queued builds from the database, but don't process
       them yet (since we don't want a long-running transaction). */
    std::vector<BuildID> newIDs;
    std::map<BuildID, Build::ptr> newBuildsByID;
    std::multimap<StorePath, BuildID> newBuildsByPath;

    unsigned int newLastBuildId = lastBuildId;

    {
        pqxx::work txn(conn);

        auto res = txn.exec_params
            ("select builds.id, builds.jobset_id, jobsets.project as project, "
             "jobsets.name as jobset, job, drvPath, maxsilent, timeout, timestamp, "
             "globalPriority, priority from Builds "
             "inner join jobsets on builds.jobset_id = jobsets.id "
             "where builds.id > $1 and finished = 0 order by globalPriority desc, builds.id",
            lastBuildId);

        for (auto const & row : res) {
            auto builds_(builds.lock());
            BuildID id = row["id"].as<BuildID>();
            if (buildOne && id != buildOne) continue;
            if (id > newLastBuildId) {
                newLastBuildId = id;
                prom.queue_max_id.Set(id);
            }
            if (builds_->count(id)) continue;

            auto build = std::make_shared<Build>(
                localStore->parseStorePath(row["drvPath"].as<std::string>()));
            build->id = id;
            build->jobsetId = row["jobset_id"].as<JobsetID>();
            build->projectName = row["project"].as<std::string>();
            build->jobsetName = row["jobset"].as<std::string>();
            build->jobName = row["job"].as<std::string>();
            build->maxSilentTime = row["maxsilent"].as<int>();
            build->buildTimeout = row["timeout"].as<int>();
            build->timestamp = row["timestamp"].as<time_t>();
            build->globalPriority = row["globalPriority"].as<int>();
            build->localPriority = row["priority"].as<int>();
            build->jobset = createJobset(txn, build->projectName, build->jobsetName, build->jobsetId);

            newIDs.push_back(id);
            newBuildsByID[id] = build;
            newBuildsByPath.emplace(std::make_pair(build->drvPath, id));
        }
    }

    std::set<Step::ptr> newRunnable;
    unsigned int nrAdded;
    std::function<void(Build::ptr)> createBuild;
    std::set<StorePath> finishedDrvs;

    createBuild = [&](Build::ptr build) {
        prom.queue_build_loads.Increment();
        printMsg(lvlTalkative, "loading build %1% (%2%)", build->id, build->fullJobName());
        nrAdded++;
        newBuildsByID.erase(build->id);

        if (!localStore->isValidPath(build->drvPath)) {
            /* Derivation has been GC'ed prematurely. */
            printError("aborting GC'ed build %1%", build->id);
            if (!build->finishedInDB) {
                auto mc = startDbUpdate();
                pqxx::work txn(conn);
                txn.exec_params0
                    ("update Builds set finished = 1, buildStatus = $2, startTime = $3, stopTime = $3 where id = $1 and finished = 0",
                     build->id,
                     (int) bsAborted,
                     time(0));
                txn.commit();
                build->finishedInDB = true;
                nrBuildsDone++;
            }
            return;
        }

        std::set<Step::ptr> newSteps;
        Step::ptr step;

        /* Create steps for this derivation and its dependencies. */
        try {
            step = createStep(destStore, conn, build, build->drvPath,
                build, 0, finishedDrvs, newSteps, newRunnable);
        } catch (PreviousFailure & ex) {

            /* Some step previously failed, so mark the build as
               failed right away. */
            if (!buildOneDone && build->id == buildOne) buildOneDone = true;
            printMsg(lvlError, "marking build %d as cached failure due to ‘%s’",
                build->id, localStore->printStorePath(ex.step->drvPath));
            if (!build->finishedInDB) {
                auto mc = startDbUpdate();
                pqxx::work txn(conn);

                /* Find the previous build step record, first by
                   derivation path, then by output path. */
                BuildID propagatedFrom = 0;

                auto res = txn.exec_params1
                    ("select max(build) from BuildSteps where drvPath = $1 and startTime != 0 and stopTime != 0 and status = 1",
                     localStore->printStorePath(ex.step->drvPath));
                if (!res[0].is_null()) propagatedFrom = res[0].as<BuildID>();

                if (!propagatedFrom) {
                    for (auto & [outputName, optOutputPath] : destStore->queryPartialDerivationOutputMap(ex.step->drvPath, &*localStore)) {
                          // ca-derivations not actually supported yet
                          assert(optOutputPath);
                          auto res = txn.exec_params
                              ("select max(s.build) from BuildSteps s join BuildStepOutputs o on s.build = o.build where path = $1 and startTime != 0 and stopTime != 0 and status = 1",
                               localStore->printStorePath(*optOutputPath));
                          if (!res[0][0].is_null()) {
                              propagatedFrom = res[0][0].as<BuildID>();
                              break;
                        }
                    }
                }

                createBuildStep(txn, 0, build->id, ex.step, "", bsCachedFailure, "", propagatedFrom);
                txn.exec_params
                    ("update Builds set finished = 1, buildStatus = $2, startTime = $3, stopTime = $3, isCachedBuild = 1, notificationPendingSince = $3 "
                     "where id = $1 and finished = 0",
                     build->id,
                     (int) (ex.step->drvPath == build->drvPath ? bsFailed : bsDepFailed),
                     time(0));
                notifyBuildFinished(txn, build->id, {});
                txn.commit();
                build->finishedInDB = true;
                nrBuildsDone++;
            }

            return;
        }

        /* Some of the new steps may be the top level of builds that
           we haven't processed yet. So do them now. This ensures that
           if build A depends on build B with top-level step X, then X
           will be "accounted" to B in doBuildStep(). */
        for (auto & r : newSteps) {
            auto i = newBuildsByPath.find(r->drvPath);
            if (i == newBuildsByPath.end()) continue;
            auto j = newBuildsByID.find(i->second);
            if (j == newBuildsByID.end()) continue;
            createBuild(j->second);
        }

        /* If we didn't get a step, it means the step's outputs are
           all valid. So we mark this as a finished, cached build. */
        if (!step) {
            BuildOutput res = getBuildOutputCached(conn, destStore, build->drvPath);

            for (auto & i : destStore->queryDerivationOutputMap(build->drvPath, &*localStore))
                addRoot(i.second);

            {
            auto mc = startDbUpdate();
            pqxx::work txn(conn);
            time_t now = time(0);
            if (!buildOneDone && build->id == buildOne) buildOneDone = true;
            printMsg(lvlInfo, "marking build %1% as succeeded (cached)", build->id);
            markSucceededBuild(txn, build, res, true, now, now);
            notifyBuildFinished(txn, build->id, {});
            txn.commit();
            }

            build->finishedInDB = true;

            return;
        }

        /* Note: if we exit this scope prior to this, the build and
           all newly created steps are destroyed. */

        {
            auto builds_(builds.lock());
            if (!build->finishedInDB) // FIXME: can this happen?
                (*builds_)[build->id] = build;
            build->toplevel = step;
        }

        build->propagatePriorities();

        printMsg(lvlChatty, "added build %1% (top-level step %2%, %3% new steps)",
            build->id, localStore->printStorePath(step->drvPath), newSteps.size());
    };

    /* Now instantiate build steps for each new build. The builder
       threads can start building the runnable build steps right away,
       even while we're still processing other new builds. */
    system_time start = std::chrono::system_clock::now();

    for (auto id : newIDs) {
        auto i = newBuildsByID.find(id);
        if (i == newBuildsByID.end()) continue;
        auto build = i->second;

        auto now1 = std::chrono::steady_clock::now();

        newRunnable.clear();
        nrAdded = 0;
        try {
            createBuild(build);
        } catch (Error & e) {
            e.addTrace({}, hintfmt("while loading build %d: ", build->id));
            throw;
        }

        auto now2 = std::chrono::steady_clock::now();

        buildReadTimeMs += std::chrono::duration_cast<std::chrono::milliseconds>(now2 - now1).count();

        /* Add the new runnable build steps to ‘runnable’ and wake up
           the builder threads. */
        printMsg(lvlChatty, "got %1% new runnable steps from %2% new builds", newRunnable.size(), nrAdded);
        for (auto & r : newRunnable)
            makeRunnable(r);

        if (buildOne && newRunnable.size() == 0) buildOneDone = true;

        nrBuildsRead += nrAdded;

        /* Stop after a certain time to allow priority bumps to be
           processed. */
        if (std::chrono::system_clock::now() > start + std::chrono::seconds(600)) {
            prom.queue_checks_early_exits.Increment();
            break;
        }
    }

    prom.queue_checks_finished.Increment();

    lastBuildId = newBuildsByID.empty() ? newLastBuildId : newBuildsByID.begin()->first - 1;
    return newBuildsByID.empty();
}


void Build::propagatePriorities()
{
    /* Update the highest global priority and lowest build ID fields
       of each dependency. This is used by the dispatcher to start
       steps in order of descending global priority and ascending
       build ID. */
    visitDependencies([&](const Step::ptr & step) {
        auto step_(step->state.lock());
        step_->highestGlobalPriority = std::max(step_->highestGlobalPriority, globalPriority);
        step_->highestLocalPriority = std::max(step_->highestLocalPriority, localPriority);
        step_->lowestBuildID = std::min(step_->lowestBuildID, id);
        step_->jobsets.insert(jobset);
    }, toplevel);
}


void State::processQueueChange(Connection & conn)
{
    /* Get the current set of queued builds. */
    std::map<BuildID, int> currentIds;
    {
        pqxx::work txn(conn);
        auto res = txn.exec("select id, globalPriority from Builds where finished = 0");
        for (auto const & row : res)
            currentIds[row["id"].as<BuildID>()] = row["globalPriority"].as<BuildID>();
    }

    {
        auto builds_(builds.lock());

        for (auto i = builds_->begin(); i != builds_->end(); ) {
            auto b = currentIds.find(i->first);
            if (b == currentIds.end()) {
                printInfo("discarding cancelled build %1%", i->first);
                i = builds_->erase(i);
                // FIXME: ideally we would interrupt active build steps here.
                continue;
            }
            if (i->second->globalPriority < b->second) {
                printInfo("priority of build %1% increased", i->first);
                i->second->globalPriority = b->second;
                i->second->propagatePriorities();
            }
            ++i;
        }
    }

    {
        auto activeSteps(activeSteps_.lock());
        for (auto & activeStep : *activeSteps) {
            std::set<Build::ptr> dependents;
            std::set<Step::ptr> steps;
            getDependents(activeStep->step, dependents, steps);
            if (!dependents.empty()) continue;

            {
                auto activeStepState(activeStep->state_.lock());
                if (activeStepState->cancelled) continue;
                activeStepState->cancelled = true;
                if (activeStepState->pid != -1) {
                    printInfo("killing builder process %d of build step ‘%s’",
                        activeStepState->pid,
                        localStore->printStorePath(activeStep->step->drvPath));
                    if (kill(activeStepState->pid, SIGINT) == -1)
                        printError("error killing build step ‘%s’: %s",
                            localStore->printStorePath(activeStep->step->drvPath),
                            strerror(errno));
                }
            }
        }
    }
}


Step::ptr State::createStep(ref<Store> destStore,
    Connection & conn, Build::ptr build, const StorePath & drvPath,
    Build::ptr referringBuild, Step::ptr referringStep, std::set<StorePath> & finishedDrvs,
    std::set<Step::ptr> & newSteps, std::set<Step::ptr> & newRunnable)
{
    if (finishedDrvs.find(drvPath) != finishedDrvs.end()) return 0;

    /* Check if the requested step already exists. If not, create a
       new step. In any case, make the step reachable from
       referringBuild or referringStep. This is done atomically (with
       ‘steps’ locked), to ensure that this step can never become
       reachable from a new build after doBuildStep has removed it
       from ‘steps’. */
    Step::ptr step;
    bool isNew = false;
    {
        auto steps_(steps.lock());

        /* See if the step already exists in ‘steps’ and is not
           stale. */
        auto prev = steps_->find(drvPath);
        if (prev != steps_->end()) {
            step = prev->second.lock();
            /* Since ‘step’ is a strong pointer, the referred Step
               object won't be deleted after this. */
            if (!step) steps_->erase(drvPath); // remove stale entry
        }

        /* If it doesn't exist, create it. */
        if (!step) {
            step = std::make_shared<Step>(drvPath);
            isNew = true;
        }

        auto step_(step->state.lock());

        assert(step_->created != isNew);

        if (referringBuild)
            step_->builds.push_back(referringBuild);

        if (referringStep)
            step_->rdeps.push_back(referringStep);

        steps_->insert_or_assign(drvPath, step);
    }

    if (!isNew) return step;

    prom.queue_steps_created.Increment();

    printMsg(lvlDebug, "considering derivation ‘%1%’", localStore->printStorePath(drvPath));

    /* Initialize the step. Note that the step may be visible in
       ‘steps’ before this point, but that doesn't matter because
       it's not runnable yet, and other threads won't make it
       runnable while step->created == false. */
    step->drv = std::make_unique<Derivation>(localStore->readDerivation(drvPath));
    step->parsedDrv = std::make_unique<ParsedDerivation>(drvPath, *step->drv);

    step->preferLocalBuild = step->parsedDrv->willBuildLocally(*localStore);
    step->isDeterministic = getOr(step->drv->env, "isDetermistic", "0") == "1";

    step->systemType = step->drv->platform;
    {
        auto i = step->drv->env.find("requiredSystemFeatures");
        StringSet features;
        if (i != step->drv->env.end())
            features = step->requiredSystemFeatures = tokenizeString<std::set<std::string>>(i->second);
        if (step->preferLocalBuild)
            features.insert("local");
        if (!features.empty()) {
            step->systemType += ":";
            step->systemType += concatStringsSep(",", features);
        }
    }

    /* If this derivation failed previously, give up. */
    if (checkCachedFailure(step, conn))
        throw PreviousFailure{step};

    /* Are all outputs valid? */
    auto outputHashes = staticOutputHashes(*localStore, *(step->drv));
    bool valid = true;
    std::map<DrvOutput, std::optional<StorePath>> missing;
    for (auto & [outputName, maybeOutputPath] : destStore->queryPartialDerivationOutputMap(drvPath, &*localStore)) {
        auto outputHash = outputHashes.at(outputName);
        if (maybeOutputPath && destStore->isValidPath(*maybeOutputPath))
            continue;
        valid = false;
        missing.insert({{outputHash, outputName}, maybeOutputPath});
    }

    /* Try to copy the missing paths from the local store or from
       substitutes. */
    if (!missing.empty()) {

        size_t avail = 0;
<<<<<<< HEAD
        for (auto & [i, maybePath] : missing) {
            // If we don't know the output path from the destination
            // store, see if the local store can tell us.
            if (/* localStore != destStore && */ !maybePath && experimentalFeatureSettings.isEnabled(Xp::CaDerivations))
                if (auto maybeRealisation = localStore->queryRealisation(i))
                    maybePath = maybeRealisation->outPath;

            if (!maybePath) {
                // No hope of getting the store object if we don't know
                // the path.
                continue;
            }
            auto & path = *maybePath;

=======
        for (auto & i : missing) {
            auto pathOpt = i.second.path(*localStore, step->drv->name, i.first);
            assert(pathOpt); // CA derivations not yet supported
            auto & path = *pathOpt;
>>>>>>> 02e453fc
            if (/* localStore != destStore && */ localStore->isValidPath(path))
                avail++;
            else if (useSubstitutes) {
                SubstitutablePathInfos infos;
                localStore->querySubstitutablePathInfos({{path, {}}}, infos);
                if (infos.size() == 1)
                    avail++;
            }
        }

        if (missing.size() == avail) {
            valid = true;
<<<<<<< HEAD
            for (auto & [i, maybePath] : missing) {
                // If we found everything, then we should know the path
                // to every missing store object now.
                assert(maybePath);
                auto & path = *maybePath;
=======
            for (auto & i : missing) {
                auto pathOpt = i.second.path(*localStore, step->drv->name, i.first);
                assert(pathOpt); // CA derivations not yet supported
                auto & path = *pathOpt;
>>>>>>> 02e453fc

                try {
                    time_t startTime = time(0);

                    if (localStore->isValidPath(path))
                        printInfo("copying output ‘%1%’ of ‘%2%’ from local store",
                            localStore->printStorePath(path),
                            localStore->printStorePath(drvPath));
                    else {
                        printInfo("substituting output ‘%1%’ of ‘%2%’",
                            localStore->printStorePath(path),
                            localStore->printStorePath(drvPath));
                        localStore->ensurePath(path);
                        // FIXME: should copy directly from substituter to destStore.
                    }

                    copyClosure(*localStore, *destStore,
                        StorePathSet { path },
                        NoRepair, CheckSigs, NoSubstitute);

                    time_t stopTime = time(0);

                    {
                        auto mc = startDbUpdate();
                        pqxx::work txn(conn);
<<<<<<< HEAD
                        createSubstitutionStep(txn, startTime, stopTime, build, drvPath, *(step->drv), "out", path);
=======
                        createSubstitutionStep(txn, startTime, stopTime, build, drvPath, "out", path);
>>>>>>> 02e453fc
                        txn.commit();
                    }

                } catch (Error & e) {
                    printError("while copying/substituting output ‘%s’ of ‘%s’: %s",
                        localStore->printStorePath(path),
                        localStore->printStorePath(drvPath),
                        e.what());
                    valid = false;
                    break;
                }
            }
        }
    }

    // FIXME: check whether all outputs are in the binary cache.
    if (valid) {
        finishedDrvs.insert(drvPath);
        return 0;
    }

    /* No, we need to build. */
    printMsg(lvlDebug, "creating build step ‘%1%’", localStore->printStorePath(drvPath));

    /* Create steps for the dependencies. */
    for (auto & i : step->drv->inputDrvs.map) {
        auto dep = createStep(destStore, conn, build, i.first, 0, step, finishedDrvs, newSteps, newRunnable);
        if (dep) {
            auto step_(step->state.lock());
            step_->deps.insert(dep);
        }
    }

    /* If the step has no (remaining) dependencies, make it
       runnable. */
    {
        auto step_(step->state.lock());
        assert(!step_->created);
        step_->created = true;
        if (step_->deps.empty())
            newRunnable.insert(step);
    }

    newSteps.insert(step);

    return step;
}


Jobset::ptr State::createJobset(pqxx::work & txn,
    const std::string & projectName, const std::string & jobsetName, const JobsetID jobsetID)
{
    auto p = std::make_pair(projectName, jobsetName);

    {
        auto jobsets_(jobsets.lock());
        auto i = jobsets_->find(p);
        if (i != jobsets_->end()) return i->second;
    }

    auto res = txn.exec_params1
        ("select schedulingShares from Jobsets where id = $1",
         jobsetID);
    if (res.empty()) throw Error("missing jobset - can't happen");

    auto shares = res["schedulingShares"].as<unsigned int>();

    auto jobset = std::make_shared<Jobset>();
    jobset->setShares(shares);

    /* Load the build steps from the last 24 hours. */
    auto res2 = txn.exec_params
        ("select s.startTime, s.stopTime from BuildSteps s join Builds b on build = id "
         "where s.startTime is not null and s.stopTime > $1 and jobset_id = $2",
         time(0) - Jobset::schedulingWindow * 10,
         jobsetID);
    for (auto const & row : res2) {
        time_t startTime = row["startTime"].as<time_t>();
        time_t stopTime = row["stopTime"].as<time_t>();
        jobset->addStep(startTime, stopTime - startTime);
    }

    auto jobsets_(jobsets.lock());
    // Can't happen because only this thread adds to "jobsets".
    assert(jobsets_->find(p) == jobsets_->end());
    (*jobsets_)[p] = jobset;
    return jobset;
}


void State::processJobsetSharesChange(Connection & conn)
{
    /* Get the current set of jobsets. */
    pqxx::work txn(conn);
    auto res = txn.exec("select project, name, schedulingShares from Jobsets");
    for (auto const & row : res) {
        auto jobsets_(jobsets.lock());
        auto i = jobsets_->find(std::make_pair(row["project"].as<std::string>(), row["name"].as<std::string>()));
        if (i == jobsets_->end()) continue;
        i->second->setShares(row["schedulingShares"].as<unsigned int>());
    }
}


BuildOutput State::getBuildOutputCached(Connection & conn, nix::ref<nix::Store> destStore, const nix::StorePath & drvPath)
{
    auto derivationOutputs = destStore->queryDerivationOutputMap(drvPath, &*localStore);

    {
    pqxx::work txn(conn);

    for (auto & [name, output] : derivationOutputs) {
        auto r = txn.exec_params
            ("select id, buildStatus, releaseName, closureSize, size from Builds b "
             "join BuildOutputs o on b.id = o.build "
             "where finished = 1 and (buildStatus = 0 or buildStatus = 6) and path = $1",
             localStore->printStorePath(output));
        if (r.empty()) continue;
        BuildID id = r[0][0].as<BuildID>();

        printInfo("reusing build %d", id);

        BuildOutput res;
        res.failed = r[0][1].as<int>() == bsFailedWithOutput;
        res.releaseName = r[0][2].is_null() ? "" : r[0][2].as<std::string>();
        res.closureSize = r[0][3].is_null() ? 0 : r[0][3].as<uint64_t>();
        res.size = r[0][4].is_null() ? 0 : r[0][4].as<uint64_t>();

        auto products = txn.exec_params
            ("select type, subtype, fileSize, sha256hash, path, name, defaultPath from BuildProducts where build = $1 order by productnr",
             id);

        for (auto row : products) {
            BuildProduct product;
            product.type = row[0].as<std::string>();
            product.subtype = row[1].as<std::string>();
            if (row[2].is_null())
                product.isRegular = false;
            else {
                product.isRegular = true;
                product.fileSize = row[2].as<off_t>();
            }
            if (!row[3].is_null())
                product.sha256hash = Hash::parseAny(row[3].as<std::string>(), htSHA256);
            if (!row[4].is_null())
                product.path = row[4].as<std::string>();
            product.name = row[5].as<std::string>();
            if (!row[6].is_null())
                product.defaultPath = row[6].as<std::string>();
            res.products.emplace_back(product);
        }

        auto metrics = txn.exec_params
            ("select name, unit, value from BuildMetrics where build = $1",
             id);

        for (auto row : metrics) {
            BuildMetric metric;
            metric.name = row[0].as<std::string>();
            metric.unit = row[1].is_null() ? "" : row[1].as<std::string>();
            metric.value = row[2].as<double>();
            res.metrics.emplace(metric.name, metric);
        }

        return res;
    }

    }

    NarMemberDatas narMembers;
    return getBuildOutput(destStore, narMembers, derivationOutputs);
}<|MERGE_RESOLUTION|>--- conflicted
+++ resolved
@@ -495,27 +495,20 @@
     if (!missing.empty()) {
 
         size_t avail = 0;
-<<<<<<< HEAD
-        for (auto & [i, maybePath] : missing) {
+        for (auto & [i, pathOpt] : missing) {
             // If we don't know the output path from the destination
             // store, see if the local store can tell us.
-            if (/* localStore != destStore && */ !maybePath && experimentalFeatureSettings.isEnabled(Xp::CaDerivations))
+            if (/* localStore != destStore && */ !pathOpt && experimentalFeatureSettings.isEnabled(Xp::CaDerivations))
                 if (auto maybeRealisation = localStore->queryRealisation(i))
-                    maybePath = maybeRealisation->outPath;
-
-            if (!maybePath) {
+                    pathOpt = maybeRealisation->outPath;
+
+            if (!pathOpt) {
                 // No hope of getting the store object if we don't know
                 // the path.
                 continue;
             }
-            auto & path = *maybePath;
-
-=======
-        for (auto & i : missing) {
-            auto pathOpt = i.second.path(*localStore, step->drv->name, i.first);
-            assert(pathOpt); // CA derivations not yet supported
             auto & path = *pathOpt;
->>>>>>> 02e453fc
+
             if (/* localStore != destStore && */ localStore->isValidPath(path))
                 avail++;
             else if (useSubstitutes) {
@@ -528,18 +521,11 @@
 
         if (missing.size() == avail) {
             valid = true;
-<<<<<<< HEAD
-            for (auto & [i, maybePath] : missing) {
+            for (auto & [i, pathOpt] : missing) {
                 // If we found everything, then we should know the path
                 // to every missing store object now.
-                assert(maybePath);
-                auto & path = *maybePath;
-=======
-            for (auto & i : missing) {
-                auto pathOpt = i.second.path(*localStore, step->drv->name, i.first);
-                assert(pathOpt); // CA derivations not yet supported
+                assert(pathOpt);
                 auto & path = *pathOpt;
->>>>>>> 02e453fc
 
                 try {
                     time_t startTime = time(0);
@@ -565,11 +551,7 @@
                     {
                         auto mc = startDbUpdate();
                         pqxx::work txn(conn);
-<<<<<<< HEAD
                         createSubstitutionStep(txn, startTime, stopTime, build, drvPath, *(step->drv), "out", path);
-=======
-                        createSubstitutionStep(txn, startTime, stopTime, build, drvPath, "out", path);
->>>>>>> 02e453fc
                         txn.commit();
                     }
 
