--- conflicted
+++ resolved
@@ -1,12 +1,3 @@
-<<<<<<< HEAD
-[% BLOCK menuItem %]
-  <li class="[% IF "${root}${curUri}" == uri %]active[% END %]" [% IF confirmmsg %]onclick="javascript:return confirm('[% confirmmsg %]')"[% END %]>
-    <a [% HTML.attributes(href => uri) %]>[% title %]</a>
-  </li>
-[% END %]
-
-=======
->>>>>>> 1f711403
 [% BLOCK makeSubMenu %]
   <li class="dropdown">
     <a class="dropdown-toggle" href="#" data-toggle="dropdown">[% title %]<b class="caret"></b></a>
